networkx==3.2.1        
pymongo==4.6.3         
faiss-cpu==1.8.0       

google-generativeai==0.4.1  

numpy==1.26.4          
pandas==2.2.1          
pyyaml==6.0.1       
# dataclasses==0.8
# typing==3.10
<<<<<<< HEAD
transformers
=======
# transformers
>>>>>>> 9acf6221
<|MERGE_RESOLUTION|>--- conflicted
+++ resolved
@@ -9,8 +9,4 @@
 pyyaml==6.0.1       
 # dataclasses==0.8
 # typing==3.10
-<<<<<<< HEAD
-transformers
-=======
-# transformers
->>>>>>> 9acf6221
+# transformers